version: '3.8'

services:
  # Green Frontend (port 5000)
  green-frontend:
    build:
      context: .
      dockerfile: docker/frontend.prod.Dockerfile
      args:
        - VITE_API_BASE_URL=/api
        - VITE_ML_SERVICE_URL=/api/ml
        - VITE_WS_URL=
    container_name: green-frontend
    ports:
      - "5000:80"
    networks:
      - green-network
    environment:
      - NODE_ENV=production
    restart: always
    healthcheck:
      test: ["CMD", "curl", "-f", "http://localhost:80/health"]
      interval: 30s
      timeout: 10s
      retries: 3

  # Green Backend API (port 5001)
  green-backend:
    build:
      context: ./backend
      dockerfile: ../docker/backend.prod.Dockerfile
    container_name: green-backend
    ports:
      - "5001:3001"
    networks:
      - green-network
    depends_on:
      postgres-green:
        condition: service_healthy
      redis-green:
        condition: service_healthy
    env_file: .env.green
    environment:
      - NODE_ENV=production
      - HOST=0.0.0.0
      - API_BASE_URL=https://spherosegapp.utia.cas.cz
      - DATABASE_URL=${DATABASE_URL_GREEN:-postgresql://spheroseg:${DB_PASSWORD_GREEN}@postgres-green:5432/spheroseg_green}
      - REDIS_URL=redis://redis-green:6379
<<<<<<< HEAD
      - JWT_ACCESS_SECRET=1c4fb341de6e2812f81b0cd5287652d38518287b64289fb21346305bba6fe87d
      - JWT_REFRESH_SECRET=fb5a22af8446e7ac670ea277715ec4bdf9e233efd55f5ddac749edd8f2e9562b
      - FROM_EMAIL=${FROM_EMAIL:-spheroseg@utia.cas.cz}
=======
      - JWT_ACCESS_SECRET=${JWT_ACCESS_SECRET_GREEN}
      - JWT_REFRESH_SECRET=${JWT_REFRESH_SECRET_GREEN}
      - FROM_EMAIL=spheroseg@utia.cas.cz
>>>>>>> 4580dcb6
      - SEGMENTATION_SERVICE_URL=http://green-ml:8000
      - CORS_ORIGIN=https://spherosegapp.utia.cas.cz,http://147.231.160.153:5000,http://localhost:5000,http://127.0.0.1:5000,http://localhost:5001,http://127.0.0.1:5001,http://localhost:5080
      - WS_ALLOWED_ORIGINS=https://spherosegapp.utia.cas.cz,wss://spherosegapp.utia.cas.cz,http://147.231.160.153:5000,http://localhost:5000,http://127.0.0.1:5000,ws://localhost:5001,ws://127.0.0.1:5001,http://localhost:5080,ws://localhost:5080
      - ALLOWED_ORIGINS=https://spherosegapp.utia.cas.cz,http://147.231.160.153:5000,http://localhost:5000,http://127.0.0.1:5000,http://localhost:5080
      - FRONTEND_URL=https://spherosegapp.utia.cas.cz
<<<<<<< HEAD
      - UPLOAD_DIR=/app/uploads
      # Email configuration - uses environment variables
      - EMAIL_SERVICE=${EMAIL_SERVICE:-smtp}
      - SMTP_HOST=${SMTP_HOST:-localhost}
      - SMTP_PORT=${SMTP_PORT:-587}
      - SMTP_SECURE=${SMTP_SECURE:-false}
      - SMTP_AUTH=${SMTP_AUTH:-true}
      - SMTP_REQUIRE_TLS=${SMTP_REQUIRE_TLS:-true}
      - SMTP_USER=${SMTP_USER}
      - SMTP_PASS=${SMTP_PASS}
      - SKIP_EMAIL_SEND=${SKIP_EMAIL_SEND:-false}
      - EMAIL_ALLOW_INSECURE=${EMAIL_ALLOW_INSECURE:-false}
      - EMAIL_TIMEOUT=${EMAIL_TIMEOUT:-60000}
=======
      # Email configuration - UTIA SMTP
      - EMAIL_SERVICE=smtp
      - SMTP_HOST=mail.utia.cas.cz
      - SMTP_PORT=25
      - SMTP_SECURE=false
      - SMTP_AUTH=false
      - SMTP_REQUIRE_TLS=true
      - UPLOAD_DIR=/app/uploads
>>>>>>> 4580dcb6
    volumes:
      - ./backend/uploads/green:/app/uploads
      - green-backend-logs:/app/logs
    restart: always
    healthcheck:
      test: ["CMD", "curl", "-f", "http://localhost:3001/health"]
      interval: 30s
      timeout: 10s
      retries: 3

  # Green PostgreSQL Database
  postgres-green:
    image: postgres:15-alpine
    container_name: postgres-green
    networks:
      - green-network
    environment:
      - POSTGRES_USER=spheroseg
      - POSTGRES_PASSWORD=${POSTGRES_PASSWORD}
      - POSTGRES_DB=spheroseg_green
    volumes:
      - green-postgres-data:/var/lib/postgresql/data
    restart: always
    healthcheck:
      test: ["CMD-SHELL", "pg_isready -U spheroseg"]
      interval: 10s
      timeout: 5s
      retries: 5

  # Green Redis Cache
  redis-green:
    image: redis:7-alpine
    container_name: redis-green
    networks:
      - green-network
    volumes:
      - green-redis-data:/data
    restart: always
    healthcheck:
      test: ["CMD", "redis-cli", "ping"]
      interval: 10s
      timeout: 5s
      retries: 5

  # Green ML Service (port 5008) with GPU support
  green-ml:
    build:
      context: ./backend/segmentation
      dockerfile: ../../docker/ml.Dockerfile
    container_name: green-ml
    ports:
      - "5008:8000"
    networks:
      - green-network
    deploy:
      resources:
        reservations:
          devices:
            - driver: nvidia
              count: all
              capabilities: [gpu]
        limits:
          memory: 8G
    environment:
      - PYTHONUNBUFFERED=1
      - ENVIRONMENT=production
      - NVIDIA_VISIBLE_DEVICES=all
      - NVIDIA_DRIVER_CAPABILITIES=compute,utility
      - CUDA_DEVICE_ORDER=PCI_BUS_ID
      - PYTORCH_CUDA_ALLOC_CONF=max_split_size_mb:128
    volumes:
      - ./backend/segmentation/weights:/app/weights
      - ./backend/uploads/green:/app/uploads
      - green-ml-logs:/app/logs
    restart: always
    healthcheck:
      test: ["CMD", "curl", "-f", "http://localhost:8000/health"]
      interval: 30s
      timeout: 20s
      retries: 5
      start_period: 120s

  # Nginx Reverse Proxy for GREEN
  nginx-green:
    image: nginx:alpine
    container_name: nginx-green
    volumes:
      - ./docker/nginx/nginx.green.conf:/etc/nginx/nginx.conf:ro
    ports:
      - "5080:80"
    depends_on:
      - green-frontend
      - green-backend
      - green-ml
    networks:
      - green-network
    restart: always
    healthcheck:
      test: ["CMD", "nginx", "-t"]
      interval: 30s
      timeout: 10s
      retries: 3

networks:
  green-network:
    driver: bridge

volumes:
  green-postgres-data:
  green-redis-data:
  green-backend-logs:
  green-ml-logs:<|MERGE_RESOLUTION|>--- conflicted
+++ resolved
@@ -46,44 +46,27 @@
       - API_BASE_URL=https://spherosegapp.utia.cas.cz
       - DATABASE_URL=${DATABASE_URL_GREEN:-postgresql://spheroseg:${DB_PASSWORD_GREEN}@postgres-green:5432/spheroseg_green}
       - REDIS_URL=redis://redis-green:6379
-<<<<<<< HEAD
-      - JWT_ACCESS_SECRET=1c4fb341de6e2812f81b0cd5287652d38518287b64289fb21346305bba6fe87d
-      - JWT_REFRESH_SECRET=fb5a22af8446e7ac670ea277715ec4bdf9e233efd55f5ddac749edd8f2e9562b
-      - FROM_EMAIL=${FROM_EMAIL:-spheroseg@utia.cas.cz}
-=======
       - JWT_ACCESS_SECRET=${JWT_ACCESS_SECRET_GREEN}
       - JWT_REFRESH_SECRET=${JWT_REFRESH_SECRET_GREEN}
-      - FROM_EMAIL=spheroseg@utia.cas.cz
->>>>>>> 4580dcb6
+      - FROM_EMAIL=${FROM_EMAIL:-spheroseg@utia.cas.cz}
       - SEGMENTATION_SERVICE_URL=http://green-ml:8000
       - CORS_ORIGIN=https://spherosegapp.utia.cas.cz,http://147.231.160.153:5000,http://localhost:5000,http://127.0.0.1:5000,http://localhost:5001,http://127.0.0.1:5001,http://localhost:5080
       - WS_ALLOWED_ORIGINS=https://spherosegapp.utia.cas.cz,wss://spherosegapp.utia.cas.cz,http://147.231.160.153:5000,http://localhost:5000,http://127.0.0.1:5000,ws://localhost:5001,ws://127.0.0.1:5001,http://localhost:5080,ws://localhost:5080
       - ALLOWED_ORIGINS=https://spherosegapp.utia.cas.cz,http://147.231.160.153:5000,http://localhost:5000,http://127.0.0.1:5000,http://localhost:5080
       - FRONTEND_URL=https://spherosegapp.utia.cas.cz
-<<<<<<< HEAD
       - UPLOAD_DIR=/app/uploads
-      # Email configuration - uses environment variables
+      # Email configuration - flexible with UTIA SMTP defaults
       - EMAIL_SERVICE=${EMAIL_SERVICE:-smtp}
-      - SMTP_HOST=${SMTP_HOST:-localhost}
-      - SMTP_PORT=${SMTP_PORT:-587}
+      - SMTP_HOST=${SMTP_HOST:-mail.utia.cas.cz}
+      - SMTP_PORT=${SMTP_PORT:-25}
       - SMTP_SECURE=${SMTP_SECURE:-false}
-      - SMTP_AUTH=${SMTP_AUTH:-true}
+      - SMTP_AUTH=${SMTP_AUTH:-false}
       - SMTP_REQUIRE_TLS=${SMTP_REQUIRE_TLS:-true}
       - SMTP_USER=${SMTP_USER}
       - SMTP_PASS=${SMTP_PASS}
       - SKIP_EMAIL_SEND=${SKIP_EMAIL_SEND:-false}
       - EMAIL_ALLOW_INSECURE=${EMAIL_ALLOW_INSECURE:-false}
-      - EMAIL_TIMEOUT=${EMAIL_TIMEOUT:-60000}
-=======
-      # Email configuration - UTIA SMTP
-      - EMAIL_SERVICE=smtp
-      - SMTP_HOST=mail.utia.cas.cz
-      - SMTP_PORT=25
-      - SMTP_SECURE=false
-      - SMTP_AUTH=false
-      - SMTP_REQUIRE_TLS=true
-      - UPLOAD_DIR=/app/uploads
->>>>>>> 4580dcb6
+      - EMAIL_TIMEOUT=${EMAIL_TIMEOUT:-30000}
     volumes:
       - ./backend/uploads/green:/app/uploads
       - green-backend-logs:/app/logs
