--- conflicted
+++ resolved
@@ -142,22 +142,6 @@
     fi
 fi
 
-<<<<<<< HEAD
-if [ -f "backend/tsconfig.json" ] && command -v npx >/dev/null 2>&1; then
-    # Only check backend TypeScript if backend node_modules exist
-    # (Docker-first project - backend should be tested in containers)
-    if [ -d "backend/node_modules" ] && [ -d "backend/node_modules/express" ]; then
-        echo "⏳ Checking backend TypeScript..."
-        cd backend
-        if ! npx tsc --noEmit; then
-            echo -e "${RED}❌ Error: Backend TypeScript compilation failed${NC}"
-            cd ..
-            exit 1
-        fi
-        cd ..
-    else
-        echo "⏭️  Skipping backend TypeScript check (missing dependencies - Docker-first project)"
-=======
 if [ -f "backend/tsconfig.json" ]; then
     echo "⏳ Checking backend TypeScript..."
     if docker compose ps backend 2>/dev/null | grep -q "Up"; then
@@ -191,7 +175,6 @@
     else
         echo -e "${YELLOW}⚠️  Warning: Skipping backend TypeScript check (Docker not running)${NC}"
         WARNINGS=$((WARNINGS + 1))
->>>>>>> b544adb6
     fi
 fi
 
@@ -214,13 +197,6 @@
 fi
 
 # 10. Run lint-staged for additional checks
-<<<<<<< HEAD
-# Docker-first project - skip if dependencies are broken
-if command -v npx >/dev/null 2>&1 && [ -f ".lintstagedrc.json" ] && [ -d "node_modules/lint-staged" ]; then
-    echo "⏳ Running lint-staged..."
-    if ! npx lint-staged 2>/dev/null; then
-        echo -e "${YELLOW}⚠️  Warning: lint-staged check skipped (broken dependencies - Docker-first project)${NC}"
-=======
 if [ -f ".lintstagedrc.json" ]; then
     echo "⏳ Running lint-staged..."
     if command -v npx >/dev/null 2>&1 && [ -w "node_modules" ] 2>/dev/null; then
@@ -244,7 +220,6 @@
         fi
     else
         echo -e "${YELLOW}⚠️  Warning: Skipping lint-staged (npm not available)${NC}"
->>>>>>> b544adb6
         WARNINGS=$((WARNINGS + 1))
     fi
 else
