--- conflicted
+++ resolved
@@ -67,21 +67,14 @@
           host: config.smtp.host,
           port: config.smtp.port,
           secure: config.smtp.secure,
-<<<<<<< HEAD
           ignoreTLS: getBooleanEnvVar('SMTP_IGNORE_TLS', false),
           requireTLS: getBooleanEnvVar('SMTP_REQUIRE_TLS', true) && !getBooleanEnvVar('SMTP_IGNORE_TLS', false),
-          connectionTimeout: parseEmailTimeout('SMTP_CONNECTION_TIMEOUT_MS', parseEmailTimeout('EMAIL_TIMEOUT', 60000)),
-          greetingTimeout: parseEmailTimeout('SMTP_GREETING_TIMEOUT_MS', parseEmailTimeout('EMAIL_TIMEOUT', 60000)),
-          socketTimeout: parseEmailTimeout('SMTP_SOCKET_TIMEOUT_MS', parseEmailTimeout('EMAIL_TIMEOUT', 60000)),
+          // Use improved timeout parsing with UTIA SMTP defaults
+          connectionTimeout: parseEmailTimeout('SMTP_CONNECTION_TIMEOUT_MS', parseEmailTimeout('EMAIL_TIMEOUT', 30000)),
+          greetingTimeout: parseEmailTimeout('SMTP_GREETING_TIMEOUT_MS', parseEmailTimeout('EMAIL_TIMEOUT', 30000)),
+          socketTimeout: parseEmailTimeout('SMTP_SOCKET_TIMEOUT_MS', parseEmailTimeout('EMAIL_TIMEOUT', 30000)),
           logger: getBooleanEnvVar('SMTP_DEBUG', false) || getBooleanEnvVar('EMAIL_DEBUG', false),
           debug: getBooleanEnvVar('SMTP_DEBUG', false) || getBooleanEnvVar('EMAIL_DEBUG', false)
-=======
-          ignoreTLS: process.env.SMTP_IGNORE_TLS === 'true', // Option to completely ignore TLS
-          requireTLS: process.env.SMTP_REQUIRE_TLS === 'true' && process.env.SMTP_IGNORE_TLS !== 'true',
-          connectionTimeout: 30000, // 30 seconds connection timeout for UTIA SMTP
-          greetingTimeout: 30000,   // 30 seconds greeting timeout
-          socketTimeout: 30000,     // 30 seconds socket timeout
->>>>>>> 4580dcb6
         };
         
         // Configure TLS settings for UTIA SMTP (port 465 with SSL)
