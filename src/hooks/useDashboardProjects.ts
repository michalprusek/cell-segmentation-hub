--- conflicted
+++ resolved
@@ -55,11 +55,7 @@
           sharedResponse = [];
         }
         logger.debug('Shared projects response loaded', 'Dashboard', {
-<<<<<<< HEAD
           count: Array.isArray(sharedResponse) ? sharedResponse.length : 0,
-=======
-          count: sharedResponse.length,
->>>>>>> 4580dcb6
         });
       } catch (shareError) {
         logger.error('Failed to fetch shared projects', shareError);
